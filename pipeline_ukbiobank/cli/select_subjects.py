#!/usr/bin/env python
# -*- coding: utf-8
# Script to get the selected subject list .yml
#
# For usage, type: select_subjects -h

import os
import argparse
import pipeline_ukbiobank
import csv
import yaml
import pandas as pd

def get_parser():
    parser = argparse.ArgumentParser(
        description="Genrates a selected subjects list (.yml). A subject is selected if it has data for all the chosen parameters",
        prog=os.path.basename(__file__).strip('.py')
        )
    parser.add_argument('-subjects_datafile', required=True, type=str,
                        help="Name of the .csv file containing all the subjects feilds data.")
    parser.add_argument('-parameters', required=True, type=str,
                        help="Name of the .txt file containing all the selelected parameters' feild id.")                    
    return parser

def load_participant_data_file(filename):
    """
    Load the participaant datafile and build pandas DF of participants
    :return:data: pandas dataframe
    """
    data = pd.read_csv(filename)
    return data

def main ():
    parser = get_parser()
    args = parser.parse_args()
<<<<<<< HEAD
    #Load the .txt file containing the feild ID of each chosen parameter
    with open(args.parameters, 'r') as f:
        parameters = f.read().splitlines()
    #Load the .csv file containing all the data of the subjects
    df = load_participant_data_file(args.subjects_datafile)
    #Select the data for the chosen parameters
    df_short = df[parameters]
    #Removes a subject if it has an empty feild among the parameters
    df_updated = df_short.dropna(0,how = 'any').reset_index(drop=True)
    #Generates a list of the remaining subjects' eid 
    select_subjects = df_updated[parameters[0]].to_list()
    #Writes a .yml file with the selected subjects
    with open('selected_subjects.yml', 'w') as f:
        yaml.dump(select_subjects, f)
=======
    #TODO read from the export_feilds_GBM3100
    sexe_id = "31"
    birth_month_id = "52"
    birth_year_id = "34"
    height_id = "12144-2.0"
    weight_id = "21002-2.0"
    icv_id = "25010-2.0"
    #Load subject data file
    dict_results = []
    with open(args.subjects_datafile, newline='') as csvfile:
        reader = csv.DictReader(csvfile)
        for row in reader:
                dict_results.append(row)
    #Create a structure
    df = pd.DataFrame.from_dict(dict_results, orient='index')
    print(df[0:10])

>>>>>>> 44dfd338

if __name__ == '__main__':
    main()<|MERGE_RESOLUTION|>--- conflicted
+++ resolved
@@ -33,7 +33,7 @@
 def main ():
     parser = get_parser()
     args = parser.parse_args()
-<<<<<<< HEAD
+
     #Load the .txt file containing the feild ID of each chosen parameter
     with open(args.parameters, 'r') as f:
         parameters = f.read().splitlines()
@@ -48,25 +48,6 @@
     #Writes a .yml file with the selected subjects
     with open('selected_subjects.yml', 'w') as f:
         yaml.dump(select_subjects, f)
-=======
-    #TODO read from the export_feilds_GBM3100
-    sexe_id = "31"
-    birth_month_id = "52"
-    birth_year_id = "34"
-    height_id = "12144-2.0"
-    weight_id = "21002-2.0"
-    icv_id = "25010-2.0"
-    #Load subject data file
-    dict_results = []
-    with open(args.subjects_datafile, newline='') as csvfile:
-        reader = csv.DictReader(csvfile)
-        for row in reader:
-                dict_results.append(row)
-    #Create a structure
-    df = pd.DataFrame.from_dict(dict_results, orient='index')
-    print(df[0:10])
-
->>>>>>> 44dfd338
 
 if __name__ == '__main__':
     main()