--- conflicted
+++ resolved
@@ -41,11 +41,8 @@
         'console_scripts': [
             'uk_get_subject_info = pipeline_ukbiobank.cli.get_subject_info:main',
             'uk_select_subjects = pipeline_ukbiobank.cli.select_subjects:main',
-<<<<<<< HEAD
             'uk_compute_stats = pipeline_ukbiobank.cli.compute_stats:main'
-=======
             'uk_manual_correction = pipeline_ukbiobank.cli.manual_correction:main'
->>>>>>> f71e8221
         ],
     },
 
